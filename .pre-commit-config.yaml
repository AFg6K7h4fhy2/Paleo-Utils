################################################################################
# OVERVIEW
################################################################################
# The following file contains the pre-commit hooks for this repository, which
# are likely a modified version of the configuration file from the author's
# (AFg6K7h4fhy2) repository template.
#
# Links:
#
# Pre-commit: https://pre-commit.com/
# The author's template: https://github.com/AFg6K7h4fhy2/AFg6K7h4fhy2-Template
# Supported hooks: https://github.com/pre-commit/pre-commit-hooks
# Ruff Linter rules: https://docs.astral.sh/ruff/rules/
# Ruff formatter overview: https://docs.astral.sh/ruff/formatter/#line-breaks
# Ruff-Black deviations:
# https://docs.astral.sh/ruff/formatter/black/#line-width-vs-line-length
# Ruff settings: https://docs.astral.sh/ruff/settings/#unsafe-fixes
repos:
################################################################################
# GENERAL
################################################################################
-   repo: https://github.com/pre-commit/pre-commit-hooks
    rev: v5.0.0
    hooks:
    # prevent giant files from being committed.
    -   id: check-added-large-files
        args: ["--maxkb=10000"]
    # simply check whether files parse as valid
    # python
    -   id: check-ast
    # check for files with names that would
    # conflict on a case-insensitive filesystem
    # like MacOS HFS+ or Windows FAT.
    -   id: check-case-conflict
    # checks for a common error of placing
    # code before the docstring.
    -   id: check-docstring-first
    # attempts to load all yaml files to
    # verify syntax.
    -   id: check-yaml
        # allow yaml files which use the
        # multi-document syntax
        args: ["--allow-multiple-documents"]
    # attempts to load all TOML files to
    # verify syntax.
    -   id: check-toml
    # makes sure files end in a newline and
    # only a newline.
    -   id: end-of-file-fixer
    # replaces or checks mixed line ending.
    -   id: mixed-line-ending
    # verifies that test files are named
    # correctly.
    -   id: name-tests-test
        # ensure tests match test_.*\.py
        args: ["--pytest-test-first"]
    # checks that all your JSON files are pretty.
    # "Pretty" here means that keys are sorted
    # and indented.
    -   id: pretty-format-json
        # automatically format json files;
        # when autofixing, retain the original
        # key ordering (instead of sorting
        # the keys)
        args: ["--autofix", "--no-sort-keys"]
    # trims trailing whitespace.
    -   id: trailing-whitespace
    # checks that non-binary executables have
    # a proper shebang.
    -   id: check-executables-have-shebangs
        files: \.sh$
    # checks for the existence of private keys.
    -   id: detect-private-key
################################################################################
# PYTHON
################################################################################
-   repo: https://github.com/astral-sh/ruff-pre-commit
    rev: v0.9.5
    hooks:
    # "currently, the Ruff formatter does not sort imports.
    # In order to both sort imports and format, call
    # the Ruff linter and then the formatter:"
    -   id: ruff
        args: [
          "check",
          "--select",
          # isort
          "I",
          "--fix"]
    # run ruff linter; the Ruff Linter is an extremely fast Python linter
    # designed as a drop-in replacement for Flake8 (plus dozens of plugins),
    # isort, pydocstyle, pyupgrade, autoflake, and more
    -   id: ruff
        args: [
          # ambiguous variable name: {name}
          "--ignore=E741",
          # do not assign a lambda expression, use a def
          "--ignore=E731",
          # indentation contains tabs (sorry, I like tabs)
          "--ignore=W191",
          # E and W: pycodestyle, standard PEP8 errors and pycodestyle warnings.
          # F: pyflakes warnings (e.g., unused variables, undefined names).,
          # B: flake8-bugbear (useful best practices).
          # SIM: flake8-simplify
          # C90: McCabe complexity (cyclomatic complexity).
<<<<<<< HEAD
=======
          # for setting C90 in ruff, see
          # https://docs.astral.sh/ruff/settings/#lint_isort_variables
>>>>>>> 4beb8bea
          # UP: pyupgrade, Python version compatibility
          "--select=E,W,F,B,C90,UP,SIM",
          "--line-length=79",
          # lint all files in the current directory, and fix any fixable errors.
          "--fix"]
    # run the ruff-formatter; the Ruff formatter is an extremely fast
    # Python code formatter designed as a drop-in replacement for Black
    -   id: ruff-format
        args: [
          "--line-length=79",
        ]
# -   repo: https://github.com/pre-commit/mirrors-mypy
#     rev: v1.13.0
#     hooks:
#       - id: mypy
################################################################################
# MAKE FILES
################################################################################
-   repo: https://github.com/mrtazz/checkmake.git
    rev: 0.2.2
    hooks:
    -   id: checkmake
################################################################################
# SECURITY
################################################################################
# -   repo: https://github.com/gitleaks/gitleaks
#     rev: v8.19.0
#     hooks:
#     -   id: gitleaks
-   repo: https://github.com/Yelp/detect-secrets
    rev: v1.5.0
    hooks:
    # must first run
    # detect-secrets scan > .secrets.baseline
    -   id: detect-secrets
        args: ["--baseline", ".secrets.baseline"]
        exclude: package.lock.json
################################################################################
# GITHUB ACTIONS
################################################################################
-   repo: https://github.com/rhysd/actionlint
    rev: v1.7.7
    hooks:
    -   id: actionlint
################################################################################
# SPELLING
################################################################################
-   repo: https://github.com/crate-ci/typos
    rev: typos-dict-v0.12.4
    hooks:
    -   id: typos
        args: ["--force-exclude"]
################################################################################
# COMMIT MESSAGES
################################################################################
-   repo: https://github.com/commitizen-tools/commitizen
    rev: v4.2.1
    hooks:
    -   id: commitizen
-   repo: https://github.com/jorisroovers/gitlint
    rev:  v0.19.1
    hooks:
    -   id: gitlint
################################################################################<|MERGE_RESOLUTION|>--- conflicted
+++ resolved
@@ -103,11 +103,8 @@
           # B: flake8-bugbear (useful best practices).
           # SIM: flake8-simplify
           # C90: McCabe complexity (cyclomatic complexity).
-<<<<<<< HEAD
-=======
           # for setting C90 in ruff, see
           # https://docs.astral.sh/ruff/settings/#lint_isort_variables
->>>>>>> 4beb8bea
           # UP: pyupgrade, Python version compatibility
           "--select=E,W,F,B,C90,UP,SIM",
           "--line-length=79",
