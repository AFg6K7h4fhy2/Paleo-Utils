################################################################################
# OVERVIEW
################################################################################
# The following contains the pre-commit hooks for this repository, which are
# likely a modified version of the author's (AFg6K7h4fhy2) repository template.
#
# Links:
#
# Pre-commit: https://pre-commit.com/
# The author's template: https://github.com/AFg6K7h4fhy2/AFg6K7h4fhy2-Template
# Supported hooks: https://github.com/pre-commit/pre-commit-hooks
# Ruff rules: https://docs.astral.sh/ruff/rules/
repos:
################################################################################
# GENERAL
################################################################################
-   repo: https://github.com/pre-commit/pre-commit-hooks
    rev: v5.0.0
    hooks:
    # prevent giant files from being committed.
    -   id: check-added-large-files
        args: ["--maxkb=10000"]
<<<<<<< HEAD
    -   id: check-yaml
        args: ["--allow-multiple-documents"]
=======
    # simply check whether files parse as valid
    # python
    -   id: check-ast
    # check for files with names that would
    # conflict on a case-insensitive filesystem
    # like MacOS HFS+ or Windows FAT.
    -   id: check-case-conflict
    # checks for a common error of placing
    # code before the docstring.
    -   id: check-docstring-first
    # attempts to load all yaml files to
    # verify syntax.
    -   id: check-yaml
        # allow yaml files which use the
        # multi-document syntax
        args: ["--allow-multiple-documents"]
    # attempts to load all TOML files to
    # verify syntax.
>>>>>>> 72d84b77
    -   id: check-toml
    # makes sure files end in a newline and
    # only a newline.
    -   id: end-of-file-fixer
    # replaces or checks mixed line ending.
    -   id: mixed-line-ending
    # verifies that test files are named
    # correctly.
    -   id: name-tests-test
        # ensure tests match test_.*\.py
        args: ["--pytest-test-first"]
    # checks that all your JSON files are pretty.
    # "Pretty" here means that keys are sorted
    # and indented.
    -   id: pretty-format-json
        # automatically format json files;
        # when autofixing, retain the original
        # key ordering (instead of sorting
        # the keys)
        args: ["--autofix", "--no-sort-keys"]
    # trims trailing whitespace.
    -   id: trailing-whitespace
    # checks that non-binary executables have
    # a proper shebang.
    -   id: check-executables-have-shebangs
        files: \.sh$
    # checks for the existence of private keys.
    -   id: detect-private-key
################################################################################
# PYTHON
################################################################################
# PYTHON
################################################################################
-   repo: https://github.com/psf/black-pre-commit-mirror
    rev: 24.10.0
    hooks:
    -   id: black
<<<<<<< HEAD
        args: ["--line-length", "50"]
=======
        args: ["--line-length", "79"]
>>>>>>> 72d84b77
        language_version: python3
-   repo: https://github.com/PyCQA/isort
    rev: 5.13.2
    hooks:
    -   id: isort
<<<<<<< HEAD
        args: ["--profile", "black", "--line-length", "50"]
-   repo: https://github.com/astral-sh/ruff-pre-commit
    rev: v0.7.2
    hooks:
      - id: ruff
        args: ["--ignore=E741", "--ignore=E731", "--fix"]
=======
        args: ["--profile", "black", "--line-length", "79"]
-   repo: https://github.com/astral-sh/ruff-pre-commit
    rev: v0.8.2
    hooks:
      - id: ruff
        args: ["--ignore=E741", "--ignore=E731", "--fix"]
# -   repo: https://github.com/pre-commit/mirrors-mypy
#     rev: v1.13.0
#     hooks:
#       - id: mypy
################################################################################
# MAKE FILES
################################################################################
-   repo: https://github.com/mrtazz/checkmake.git
    rev: 0.2.2
    hooks:
    -   id: checkmake
################################################################################
# SECURITY
################################################################################
# -   repo: https://github.com/gitleaks/gitleaks
#     rev: v8.19.0
#     hooks:
#     -   id: gitleaks
# -   repo: https://github.com/Yelp/detect-secrets
#     rev: v1.5.0
#     hooks:
#     # must first run
#     # detect-secrets scan > .secrets.baseline
#     -   id: detect-secrets
#         args: ["--baseline", ".secrets.baseline"]
#         exclude: package.lock.json
>>>>>>> 72d84b77
################################################################################
# GITHUB ACTIONS
################################################################################
-   repo: https://github.com/rhysd/actionlint
    rev: v1.7.4
    hooks:
    -   id: actionlint
################################################################################
# SPELLING
################################################################################
-   repo: https://github.com/crate-ci/typos
<<<<<<< HEAD
    rev: v1.27.0
=======
    rev: typos-dict-v0.11.37
>>>>>>> 72d84b77
    hooks:
    -   id: typos
        args: ["--force-exclude"]
################################################################################
# COMMIT MESSAGES
################################################################################
-   repo: https://github.com/commitizen-tools/commitizen
<<<<<<< HEAD
    rev: v3.30.0
=======
    rev: v4.0.0
>>>>>>> 72d84b77
    hooks:
    -   id: commitizen
-   repo: https://github.com/jorisroovers/gitlint
    rev:  v0.19.1
    hooks:
    -   id: gitlint
################################################################################<|MERGE_RESOLUTION|>--- conflicted
+++ resolved
@@ -20,10 +20,6 @@
     # prevent giant files from being committed.
     -   id: check-added-large-files
         args: ["--maxkb=10000"]
-<<<<<<< HEAD
-    -   id: check-yaml
-        args: ["--allow-multiple-documents"]
-=======
     # simply check whether files parse as valid
     # python
     -   id: check-ast
@@ -42,7 +38,6 @@
         args: ["--allow-multiple-documents"]
     # attempts to load all TOML files to
     # verify syntax.
->>>>>>> 72d84b77
     -   id: check-toml
     # makes sure files end in a newline and
     # only a newline.
@@ -74,30 +69,16 @@
 ################################################################################
 # PYTHON
 ################################################################################
-# PYTHON
-################################################################################
 -   repo: https://github.com/psf/black-pre-commit-mirror
     rev: 24.10.0
     hooks:
     -   id: black
-<<<<<<< HEAD
-        args: ["--line-length", "50"]
-=======
         args: ["--line-length", "79"]
->>>>>>> 72d84b77
         language_version: python3
 -   repo: https://github.com/PyCQA/isort
     rev: 5.13.2
     hooks:
     -   id: isort
-<<<<<<< HEAD
-        args: ["--profile", "black", "--line-length", "50"]
--   repo: https://github.com/astral-sh/ruff-pre-commit
-    rev: v0.7.2
-    hooks:
-      - id: ruff
-        args: ["--ignore=E741", "--ignore=E731", "--fix"]
-=======
         args: ["--profile", "black", "--line-length", "79"]
 -   repo: https://github.com/astral-sh/ruff-pre-commit
     rev: v0.8.2
@@ -130,7 +111,6 @@
 #     -   id: detect-secrets
 #         args: ["--baseline", ".secrets.baseline"]
 #         exclude: package.lock.json
->>>>>>> 72d84b77
 ################################################################################
 # GITHUB ACTIONS
 ################################################################################
@@ -142,11 +122,7 @@
 # SPELLING
 ################################################################################
 -   repo: https://github.com/crate-ci/typos
-<<<<<<< HEAD
-    rev: v1.27.0
-=======
     rev: typos-dict-v0.11.37
->>>>>>> 72d84b77
     hooks:
     -   id: typos
         args: ["--force-exclude"]
@@ -154,11 +130,7 @@
 # COMMIT MESSAGES
 ################################################################################
 -   repo: https://github.com/commitizen-tools/commitizen
-<<<<<<< HEAD
-    rev: v3.30.0
-=======
     rev: v4.0.0
->>>>>>> 72d84b77
     hooks:
     -   id: commitizen
 -   repo: https://github.com/jorisroovers/gitlint
