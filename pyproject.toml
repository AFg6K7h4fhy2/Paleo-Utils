--- conflicted
+++ resolved
@@ -3,41 +3,16 @@
 version = "0.0.1"
 description = "Tools for the author to facilitate various tasks in paleontological work, including specimen labels, systematics organization, measurement grids, and imaging utilities."
 authors = ["AFg6K7h4fhy2 <127630341+AFg6K7h4fhy2@users.noreply.github.com>"]
-<<<<<<< HEAD
-license = "Apache-2.0"
-packages = [{include = "paleo_utils"}]
-include = [
-    "paleo_utils/fonts/*.otf"
-]
-
-=======
 repository = "https://github.com/AFg6K7h4fhy2/Paleo-Utils"
 readme = "README.md"
 license = "Apache-2.0"
 package-mode = false
 keywords = ["python", "geology", "paleontology", "chronostratigraphy"]
->>>>>>> 72d84b77
 
 [tool.poetry.dependencies]
 python = "^3.12"
 pre-commit = "^3.7.0"
-pillow = "^11.0.0"
-attrs = "^24.2.0"
-qrcode = "^8.0"
 
-
-[tool.poetry.group.test.dependencies]
-pytest = "^8.3.3"
-
-
-<<<<<<< HEAD
-[tool.poetry.group.dev.dependencies]
-ipykernel = "^6.29.5"
-=======
-[tool.poetry.urls]
-"Repository Issues" = "https://github.com/AFg6K7h4fhy2/Paleo-Utils/issues"
-"Author Homepage" = "https://github.com/AFg6K7h4fhy2"
->>>>>>> 72d84b77
 
 [build-system]
 requires = ["poetry-core"]
